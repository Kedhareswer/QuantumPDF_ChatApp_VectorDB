--- conflicted
+++ resolved
@@ -1,10 +1,6 @@
-# QuantumPDF ChatApp 🚀
-
-<<<<<<< HEAD
 # QuantumPDF ChatApp
-=======
+
 <div align="center">
->>>>>>> 5ba694d8
 
 **Next-Generation AI-Powered PDF Document Analysis & Conversational Intelligence Platform**
 
